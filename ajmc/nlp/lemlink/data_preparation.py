--- conflicted
+++ resolved
@@ -27,12 +27,9 @@
         self.tree = etree.XML(req.text, parser)
         self.chunk_by = chunk_by
 
-<<<<<<< HEAD
-=======
         all_text = ''.join(self.tree.xpath(f"//{self.chunk_by}/text()", namespaces=NAMESPACES)).strip()
 
         self.text = unicodedata.normalize("NFC", all_text)
->>>>>>> a07f0eef
         self._chunks = []
 
         str_offset = 0
@@ -41,37 +38,33 @@
             chunk_text = chunk.text
 
             if chunk_text is not None:
-                t = unicodedata.normalize('NFC', chunk_text)
-
                 self._chunks.append(
                     Chunk(
-                        text=t,
+                        text=chunk_text,
                         start_offset=str_offset,
                         elem=chunk,
                     )
                 )
-                str_offset += len(t)
-
-        self.text = ''.join(c.text for c in self._chunks)
+                str_offset += len(chunk_text)
 
     def selector_to_offsets(self, selector: str):
-        [f, l] = selector.split(":")
+        [f, e] = selector.split(":")
 
         f_matches = SELECTOR_REGEX.search(f)
-        l_matches = SELECTOR_REGEX.search(l)
+        e_matches = SELECTOR_REGEX.search(e)
 
-        if f_matches is not None and l_matches is not None:
+        if f_matches is not None and e_matches is not None:
             f_n = f_matches.group("n")
-            l_n = l_matches.group("n")
+            e_n = e_matches.group("n")
             f_offset = f_matches.group("offset")
-            l_offset = l_matches.group("offset")
+            e_offset = e_matches.group("offset")
 
             f_chunk = [chunk for chunk in self._chunks if chunk.elem.get("n") == f_n][0]
-            l_chunk = [chunk for chunk in self._chunks if chunk.elem.get("n") == l_n][0]
+            e_chunk = [chunk for chunk in self._chunks if chunk.elem.get("n") == e_n][0]
 
             return [
                 f_chunk.start_offset + int(f_offset),
-                l_chunk.start_offset + int(l_offset),
+                e_chunk.start_offset + int(e_offset),
             ]
 
     def offsets_to_selector(self, offsets: list[int]):
